--- conflicted
+++ resolved
@@ -1,113 +1,58 @@
-# Configuration for Rasa NLU and Core components
-language: en
-
-pipeline:
-  # Natural Language Understanding (NLU) Pipeline
-  - name: WhitespaceTokenizer
-  - name: RegexFeaturizer
-  - name: LexicalSyntacticFeaturizer
-  - name: CountVectorsFeaturizer
-  - name: CountVectorsFeaturizer
-    analyzer: char_wb
-    min_ngram: 1
-    max_ngram: 4
-  - name: DIETClassifier
-    epochs: 100
-    constrain_similarities: true
-    model_confidence: softmax
-  - name: EntitySynonymMapper
-  - name: ResponseSelector
-    epochs: 100
-    constrain_similarities: true
-  - name: FallbackClassifier
-    threshold: 0.7
-    ambiguity_threshold: 0.1
-
-policies:
-  # Core Policies
-  - name: MemoizationPolicy
-    max_history: 5
-  - name: RulePolicy
-    core_fallback_threshold: 0.3
-    core_fallback_action_name: "utter_default"
-    enable_fallback_prediction: true
-    restrict_rules: true
-    check_for_contradictions: true
-  - name: TEDPolicy
-    max_history: 10
-    epochs: 100
-    constrain_similarities: true
-  # FormPolicy is deprecated in newer Rasa versions
-  # Removing FormPolicy as forms are now handled by RulePolicy
-
-# Additional configuration settings
-recipe: default.v1
-
-<<<<<<< HEAD
-# Configuration for Rasa NLU.
-# https://rasa.com/docs/rasa/nlu/components/
-language: en
-
-pipeline:
-# # No configuration for the NLU pipeline was provided. The following default pipeline was used to train your model.
-# # If you'd like to customize it, uncomment and adjust the pipeline.
-# # See https://rasa.com/docs/rasa/tuning-your-model for more information.
-- name: WhitespaceTokenizer
-- name: RegexFeaturizer
-- name: RegexEntityExtractor
-    # use lookup tables to extract entities
-  use_lookup_tables: true
-    # use regexes to extract entities
-  use_regexes: true
-- name: LexicalSyntacticFeaturizer
-- name: CountVectorsFeaturizer
-- name: CountVectorsFeaturizer
-  analyzer: char_wb
-  min_ngram: 1
-  max_ngram: 4
-- name: DIETClassifier
-  epochs: 100
-  constrain_similarities: true
-  model_confidence: softmax
-- name: EntitySynonymMapper
-#   - name: ResponseSelector
-#     epochs: 100
-#     constrain_similarities: true
-#  - name: FallbackClassifier
-#    threshold: 0.7
-#     ambiguity_threshold: 0.1
-
-# Configuration for Rasa Core.
-# https://rasa.com/docs/rasa/core/policies/
-policies:
-# # No configuration for policies was provided. The following default policies were used to train your model.
-# # If you'd like to customize them, uncomment and adjust the policies.
-# # See https://rasa.com/docs/rasa/policies for more information.
-- name: MemoizationPolicy
-- name: TEDPolicy
-  max_history: 5
-  epochs: 100
-- name: RulePolicy
-  core_fallback_threshold: 0.4
-  core_fallback_action_name: "action_default_fallback"
-  enable_fallback_prediction: true
-assistant_id: 20250713-201839-flat-forest
-
-=======
-assistant_id: "medical-assistant-chatbot"
-
-tracker_store:
-  type: InMemoryTrackerStore
-  url: postgresql://user:password@localhost:5432/rasa_db
-  db: rasa
-  username: postgres
-  password: password
-  dialect: postgresql
-
-lock_store:
-  type: InMemoryLockStore
-
-endpoints:
-  action_endpoint:
-    url: http://localhost:5055/webhook
->>>>>>> 5c3f4fce
+# Configuration for Rasa NLU and Core components
+recipe: default.v1
+language: en
+
+pipeline:
+  - name: WhitespaceTokenizer
+  - name: RegexFeaturizer
+  - name: RegexEntityExtractor
+    use_lookup_tables: true
+    use_regexes: true
+  - name: LexicalSyntacticFeaturizer
+  - name: CountVectorsFeaturizer
+  - name: CountVectorsFeaturizer
+    analyzer: char_wb
+    min_ngram: 1
+    max_ngram: 4
+  - name: DIETClassifier
+    epochs: 100
+    constrain_similarities: true
+    model_confidence: softmax
+  - name: EntitySynonymMapper
+  - name: ResponseSelector
+    epochs: 100
+    constrain_similarities: true
+  - name: FallbackClassifier
+    threshold: 0.7
+    ambiguity_threshold: 0.1
+
+policies:
+  - name: MemoizationPolicy
+    max_history: 5
+  - name: RulePolicy
+    core_fallback_threshold: 0.3
+    core_fallback_action_name: "utter_default"
+    enable_fallback_prediction: true
+    restrict_rules: true
+    check_for_contradictions: true
+  - name: TEDPolicy
+    max_history: 10
+    epochs: 100
+    constrain_similarities: true
+
+assistant_id: "medical-assistant-chatbot"
+
+tracker_store:
+  type: InMemoryTrackerStore
+  url: postgresql://user:password@localhost:5432/rasa_db
+  db: rasa
+  username: postgres
+  password: password
+  dialect: postgresql
+
+lock_store:
+  type: InMemoryLockStore
+
+endpoints:
+  action_endpoint:
+    url: http://localhost:5055/webhook